{
  "presets": [
<<<<<<< HEAD
    ["@babel/preset-env", {"modules": false}]
=======
    "@babel/preset-env",
>>>>>>> 32d10bcf
  ],
  "plugins": [
    "@babel/plugin-syntax-dynamic-import",
  ],
  "env": {
    "test": {
      "plugins": [
        "dynamic-import-node"
      ]
    }
  }
}<|MERGE_RESOLUTION|>--- conflicted
+++ resolved
@@ -1,16 +1,15 @@
 {
   "presets": [
-<<<<<<< HEAD
     ["@babel/preset-env", {"modules": false}]
-=======
-    "@babel/preset-env",
->>>>>>> 32d10bcf
   ],
   "plugins": [
     "@babel/plugin-syntax-dynamic-import",
   ],
   "env": {
     "test": {
+      "presets": [
+        "@babel/preset-env",
+      ],
       "plugins": [
         "dynamic-import-node"
       ]
